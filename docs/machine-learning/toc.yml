- name: ML.NET Guide
  href: index.yml
- name: Overview
  expanded: true
  items:
  - name: What is ML.NET & how does it work?
    href: how-does-mldotnet-work.md
- name: Tutorials
  items:
  - name: Overview
    href: tutorials/index.md
  - name: Analyze sentiment (binary classification)
    href: tutorials/sentiment-analysis.md
  - name: Categorize support issues (multiclass classification)
    href: tutorials/github-issue-classification.md
  - name: Predict prices (regression)
    href: tutorials/predict-prices.md
  - name: Categorize iris flowers (k-means clustering)
    href: tutorials/iris-clustering.md
  - name: Movie recommender (matrix factorization)
    href: tutorials/movie-recommmendation.md
  - name: Image Classification (transfer learning)
    href: tutorials/image-classification.md
  - name: Product Sales Analysis (anomaly detection)
    href: tutorials/sales-anomaly-detection.md
- name: How-to guides
  items:
  - name: Load data
    href: how-to-guides/load-data-ml-net.md
  - name: Prepare data
    href: how-to-guides/prepare-data-ml-net.md
  - name: Train, evaluate, and explain the model
    items:
    - name: Train and evaluate a model
      href: how-to-guides/train-machine-learning-model-ml-net.md
    - name: Train a model using cross-validation
      href: how-to-guides/train-machine-learning-model-cross-validation-ml-net.md
    - name: Inspect intermediate pipeline data values
      href: how-to-guides/inspect-intermediate-data-ml-net.md   
    - name: Determine model feature importance with PFI
      href: how-to-guides/explain-machine-learning-model-permutation-feature-importance-ml-net.md
  - name: Use the trained model
    items:
    - name: Save and load a model
      href: how-to-guides/save-load-machine-learning-models-ml-net.md
    - name: Use a model to make predictions
      href: how-to-guides/machine-learning-model-predictions-ml-net.md
    - name: Re-train a model
      href: how-to-guides/retrain-model-ml-net.md
    - name: Deploy a model to Azure Functions
      href: how-to-guides/serve-model-serverless-azure-functions-ml-net.md
    - name: Deploy a model to a web API
      href: how-to-guides/serve-model-web-api-ml-net.md
  - name: Infer.NET
    items:
    - name: Probabilistic programming with Infer.NET
      href: how-to-guides/matchup-app-infer-net.md
- name: Reference
  items:
  - name: API Reference
    href: https://docs.microsoft.com/dotnet/api/?view=ml-dotnet
  - name: Preview API Reference
    href: https://docs.microsoft.com/dotnet/api/?view=ml-dotnet-preview
- name: Resources
  href: resources/index.md
  items:
  - name: Glossary
    href: resources/glossary.md
  - name: Tasks
    href: resources/tasks.md
  - name: Algorithms
    href: how-to-choose-an-ml-net-algorithm.md
  - name: Data transforms
    href: resources/transforms.md
  - name: Metrics
    href: resources/metrics.md
  - name: Improve model accuracy
    href: resources/improve-machine-learning-model-ml-net.md
- name: Automated ML preview
  items:
  - name: Overview
    href: automl-overview.md
  - name: Model Builder
    items:
<<<<<<< HEAD
    - name: What is Model Builder & how does it work?
=======
    - name: What is Model Builder?
>>>>>>> 232e4f3b
      href: automate-training-with-model-builder.md
    - name: Install Model Builder
      href: how-to-guides/install-model-builder.md
    - name: Predict prices with Model Builder
      href: tutorials/predict-prices-with-model-builder.md    
  - name: ML.NET CLI
    items:
    - name: Install the CLI
      href: how-to-guides/install-ml-net-cli.md
    - name: Automated machine learning
      href: automate-training-with-cli.md
    - name: Auto-generate a binary classifier
      href: tutorials/mlnet-cli.md  
    - name: CLI reference
      href: reference/ml-net-cli-reference.md
    - name: CLI telemetry
      href: resources/ml-net-cli-telemetry.md
  - name: Automated ML API
    items:
    - name: Use the automated ML API
      href: how-to-guides/how-to-use-the-automl-api.md
    - name: API reference
      href: https://docs.microsoft.com/dotnet/api/index?view=automl-dotnet<|MERGE_RESOLUTION|>--- conflicted
+++ resolved
@@ -82,11 +82,7 @@
     href: automl-overview.md
   - name: Model Builder
     items:
-<<<<<<< HEAD
-    - name: What is Model Builder & how does it work?
-=======
     - name: What is Model Builder?
->>>>>>> 232e4f3b
       href: automate-training-with-model-builder.md
     - name: Install Model Builder
       href: how-to-guides/install-model-builder.md
