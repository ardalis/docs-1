--- conflicted
+++ resolved
@@ -7,26 +7,16 @@
 
 # Compare ASP.NET Web API 2 and ASP.NET Core
 
-<<<<<<< HEAD
-ASP.NET Core offers iterative improvements to ASP.NET Web API 2, but should feel very familiar to developers who have used Web API 2. ASP.NET Web API 2 was developed and shipped side by side with ASP.NET MVC, which meant that the two approaches had similar-but-different approaches to things like attribute routing and dependency injection. In ASP.NET Core, there is no longer any distinction between MVC and Web APIs. There is only ASP.NET MVC, which includes support for view-based scenarios, API endpoints, and Razor Pages (as well as other variations like health checks and SignalR).
-
-In addition to being consistent and unified within ASP.NET Core, APIs built in .NET Core are much easier to test than those built on ASP.NET Web API 2. We'll cover [testing differences](testing-differences.md) in more detail in a moment, but the built-in support for hosting ASP.NET Core apps in a test host which can create an `HttpClient` that makes in-memory requests to the app is a huge benefit when it comes to automated testing.
-=======
 ASP.NET Core offers iterative improvements to ASP.NET Web API 2, but should feel very familiar to developers who have used Web API 2. ASP.NET Web API 2 was developed and shipped alongside ASP.NET MVC, which meant that the two approaches had similar-but-different approaches to things like attribute routing and dependency injection. In ASP.NET Core, there is no longer any distinction between MVC and Web APIs. There is only ASP.NET MVC, which includes support for view-based scenarios, API endpoints, and Razor Pages (as well as other variations like health checks and SignalR).
 
 In addition to being consistent and unified within ASP.NET Core, APIs built in .NET Core are much easier to test than those built on ASP.NET Web API 2. We'll cover [testing differences](testing-differences.md) in more detail in a moment. The built-in support for hosting ASP.NET Core apps, in a test host which can create an `HttpClient` that makes in-memory requests to the app, is a huge benefit when it comes to automated testing.
->>>>>>> c1590507
 
 When migrating from ASP.NET Web API 2 to ASP.NET Core, the transition should be pretty straightforward. If you have controllers that are bloated and larger then you'd like, one approach you may consider to break them up is the use of the [Ardalis.ApiEndpoints](https://www.nuget.org/packages/Ardalis.ApiEndpoints/) NuGet packages. This package breaks up each endpoint into its own specific class, with associated request and response types as appropriate. This approach yields many of [the same benefits as Razor Pages offer over view-based code organization](comparing-razor-pages-aspnet-mvc.md).
 
 ## References
 
 - [Migrate from ASP.NET Web API to ASP.NET Core](https://docs.microsoft.com/aspnet/core/migration/webapi)
-<<<<<<< HEAD
-- [ApiEndpoints NuGet Package](https://www.nuget.org/packages/Ardalis.ApiEndpoints/)
-=======
 - [Ardalis.ApiEndpoints NuGet package](https://www.nuget.org/packages/Ardalis.ApiEndpoints/)
->>>>>>> c1590507
 
 >[!div class="step-by-step"]
 >[Previous](comparing-razor-pages-aspnet-mvc.md)
