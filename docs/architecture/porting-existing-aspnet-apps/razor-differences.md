---
title: Compare Razor usage in ASP.NET MVC and ASP.NET Core
description: How does Razor differ between ASP.NET MVC and ASP.NET Core?
author: ardalis
ms.date: 11/13/2020
---

# Compare Razor usage in ASP.NET MVC and ASP.NET Core

The basic syntax of Razor hasn't changed substantially between ASP.NET MVC and ASP.NET Core. However, there are certain differences, such as the introduction of [Tag Helpers](https://docs.microsoft.com/aspnet/core/mvc/views/tag-helpers/intro) and Razor Pages, that should be taken into consideration when migrating. If your app makes heavy use of custom Razor functionality, refer to the [Razor syntax reference for ASP.NET Core](https://docs.microsoft.com/aspnet/core/razor-pages) to see what changes may be required when you migrate to ASP.NET Core.

## Tag Helpers

Tag Helpers enable server-side code to participate in creating and rendering HTML elements in Razor files. They offer a number of advantages over HTML Helpers and should be used in place of HTML Helpers wherever possible. They provide an HTML-friendly development experience, since they look like standard HTML and are ignored by most tooling designed to edit HTML. Within Visual Studio there is rich Intellisense support for creating HTML and Razor markup with Tag Helpers. Tag Helpers can provide extremely simple behavior or they can unlock rich, detailed behavior from fairly simple, declarative markup in Razor files.

## Razor Pages

<<<<<<< HEAD
Razor Pages offer an alternative to Controllers, Actions, and Views for page- and form-based apps. [Razor Pages were compared to ASP.NET MVC earlier in this chapter](./comparing-razor-pages-aspnet-mvc.md).
=======
Razor Pages offer an alternative to controllers, actions, and views for page- and form-based apps. [Razor Pages were compared to ASP.NET MVC earlier in this chapter](./comparing-razor-pages-aspnet-mvc.md).
>>>>>>> c1590507

## References

- [Migrate from ASP.NET MVC to ASP.NET Core MVC: Controllers and Views](https://docs.microsoft.com/aspnet/core/migration/mvc#migrate-controllers-and-views)
- [Tag Helpers in ASP.NET Core](https://docs.microsoft.com/aspnet/core/mvc/views/tag-helpers/intro)
- [Introduction to Razor Pages in ASP.NET Core](https://docs.microsoft.com/aspnet/core/razor-pages)
- [Razor syntax reference for ASP.NET Core](https://docs.microsoft.com/aspnet/core/razor-pages)

>[!div class="step-by-step"]
>[Previous](controller-differences.md)
>[Next](signalr-differences.md)<|MERGE_RESOLUTION|>--- conflicted
+++ resolved
@@ -15,11 +15,7 @@
 
 ## Razor Pages
 
-<<<<<<< HEAD
-Razor Pages offer an alternative to Controllers, Actions, and Views for page- and form-based apps. [Razor Pages were compared to ASP.NET MVC earlier in this chapter](./comparing-razor-pages-aspnet-mvc.md).
-=======
 Razor Pages offer an alternative to controllers, actions, and views for page- and form-based apps. [Razor Pages were compared to ASP.NET MVC earlier in this chapter](./comparing-razor-pages-aspnet-mvc.md).
->>>>>>> c1590507
 
 ## References
 
