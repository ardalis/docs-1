---
title: Prerequisites for .NET Core on Windows
description: Learn what dependencies you need on your Windows machine to develop and run .NET Core applications.
ms.custom: "updateeachvsrelease"
ms.date: 09/20/2019
---

# Prerequisites for .NET Core on Windows

This article shows the supported OS versions in order to run .NET Core applications on Windows. The supported OS versions and dependencies that follow apply to the three ways of developing .NET Core apps on Windows:

* [Command line](tutorials/using-with-xplat-cli.md)
* [Visual Studio](https://www.visualstudio.com/downloads/?utm_medium=microsoft&utm_source=docs.microsoft.com&utm_campaign=button+cta&utm_content=download+vs2019)
* [Visual Studio Code](https://code.visualstudio.com/)

Also, if you're developing on Windows using Visual Studio, the [Prerequisites with Visual Studio](#prerequisites-with-visual-studio-2019) section goes in more detail about minimum versions supported for .NET Core development.

## .NET Core supported operating systems

The following articles have a complete list of .NET Core supported operating systems per version:

* [.NET Core 3.0](https://github.com/dotnet/core/blob/master/release-notes/3.0/3.0-supported-os.md)
* [.NET Core 2.2](https://github.com/dotnet/core/blob/master/release-notes/2.2/2.2-supported-os.md)
* [.NET Core 2.1](https://github.com/dotnet/core/blob/master/release-notes/2.1/2.1-supported-os.md)
* [.NET Core 1.0](https://github.com/dotnet/core/blob/master/release-notes/1.0/1.0-supported-os.md)

For download links and more information, see [.NET downloads](https://dotnet.microsoft.com/download) to download the latest version or [.NET downloads archive](https://dotnet.microsoft.com/download/archives#dotnet-core) for older versions.

## .NET Core dependencies

.NET Core 1.1 and earlier versions require the Visual C++ Redistributable when running on Windows versions earlier than Windows 10 and Windows Server 2016. This dependency is automatically installed by the .NET Core installer.

[Microsoft Visual C++ 2015 Redistributable Update 3](https://www.microsoft.com/download/details.aspx?id=52685) must be manually installed when:

* Installing .NET Core with the [installer script](./tools/dotnet-install-script.md).
* Deploying a self-contained .NET Core application.
* Building the product from source.
* Installing .NET Core via a *.zip* file. This can include build/CI/CD servers.

> [!NOTE]
> **For Windows 8.1 and earlier versions, or Windows Server 2012 R2 and earlier versions:**
>
> Make sure that your Windows installation is up-to-date and includes [KB2999226](https://support.microsoft.com/help/2999226/update-for-universal-c-runtime-in-windows), which can be installed through Windows Update. If you don't have this update installed, you'll see an error like the following when you launch a .NET Core application: `The program can't start because api-ms-win-crt-runtime-l1-1-0.dll is missing from your computer. Try reinstalling the program to fix this problem.`
>
> **For Windows 7 or Windows Server 2008 R2:**
>
> In addition to KB2999226, make sure you also have [KB2533623](https://support.microsoft.com/help/2533623/microsoft-security-advisory-insecure-library-loading-could-allow-remot) installed. If you don't have this update installed, you'll see an error similar to the following when you launch a .NET Core application: `The library hostfxr.dll was found, but loading it from C:\<path_to_app>\hostfxr.dll failed`.

## Prerequisites for .NET Core 3.0

.NET Core 3.0 has the same prerequisites as other versions of .NET Core. However, if you want to use Visual Studio to create .NET Core 3.0 projects, you must use [Visual Studio 2019 16.3](https://visualstudio.microsoft.com/downloads/?utm_medium=microsoft&utm_source=docs.microsoft.com&utm_campaign=inline+link&utm_content=download+vs2019) or newer. Visual Studio 2019 can be installed side-by-side with other versions of Visual Studio without conflict.

## Prerequisites with Visual Studio 2019
    
You can use any editor to develop .NET Core applications using the .NET Core SDK. Visual Studio 2019 provides an integrated development environment for .NET Core apps on Windows.

# [.NET Core 3.0](#tab/netcore30)

<<<<<<< HEAD
<!-- markdownlint-disable MD025 -->

# [.NET Core 2.x](#tab/netcore2x)
=======
To develop .NET Core apps in Visual Studio 2019 using the .NET Core 3.0 SDK, download and install [Visual Studio 2019 version 16.3 or higher](/visualstudio/install/install-visual-studio). Select and install the **.NET Core cross-platform development** workload (in the **Other Toolsets** section).
>>>>>>> f51ba39d

# [.NET Core 2.x](#tab/netcore2x)

To develop .NET Core apps in Visual Studio 2017 using the .NET Core 2.2 SDK, download and install [Visual Studio 2017 version 15.9.0 or higher](/visualstudio/install/install-visual-studio). Select and install the **.NET Core cross-platform development** workload (in the **Other Toolsets** section) selected.

![Screenshot of Visual Studio 2017 installation with the ".NET Core cross-platform development" workload selected](./media/windows-prerequisites/vs-2017-workloads.jpg)

After the **.NET Core cross-platform development** toolset is installed, Visual Studio usually installs a previous version of the .NET Core SDK.
For example, Visual Studio 2017 15.9 uses .NET Core 2.1 SDK by default after the workload is installed.

To update Visual Studio to use .NET Core 2.2 SDK:

 1. Install the [.NET Core 2.2 SDK](https://dotnet.microsoft.com/download).

 1. If you want your project to use the latest .NET Core runtime, retarget existing or new .NET Core projects to .NET Core 2.2 using the following instructions:

    * On the **Project** menu, choose **Properties**.
    * In the **Target framework** selection menu, set the value to **.NET Core 2.2**.

![Screenshot of Visual Studio 2017 Application Project Property with the ".NET Core 2.2" target framework menu item selected](./media/windows-prerequisites/targeting-dotnet-core.jpg)

Once you have Visual Studio configured with .NET Core 2.2 SDK, you can do the following actions:

* Open, build, and run existing .NET Core 1.x and 2.x projects.
* Retarget .NET Core 1.x and 2.x projects to .NET Core 2.2, build, and run.
* Create new .NET Core 2.2 projects.

# [.NET Core 1.x](#tab/netcore1x)

To develop .NET Core 1.x apps in Visual Studio, [download and install Visual Studio 2017](/visualstudio/install/install-visual-studio) with the **".NET Core cross-platform development"** workload (in the **Other Toolsets** section) selected.

![Screenshot of Visual Studio 2017 installation with the ".NET Core cross-platform development" workload selected](./media/windows-prerequisites/vs-workloads.jpg)

> [!IMPORTANT]
> It's possible to use Visual Studio 2015 for .NET Core 1.x development, but it's not recommended for the following reasons:
>
> * The .NET Core tooling is a preview version, which is not supported.
> * The projects are project.json-based, which is deprecated.
>
> For more information about the project format changes, see [High-level overview of changes](./tools/cli-msbuild-architecture.md).

---

<a name="vs-mapping"></a>

> [!TIP]
> To verify your Visual Studio version:
>
> * On the **Help** menu, choose **About Microsoft Visual Studio**.
> * In the **About Microsoft Visual Studio** dialog, verify the version number.
>   * For .NET Core 3.0 apps, Visual Studio 2019 version 16.3 or higher.
>   * For .NET Core 2.2 apps, Visual Studio 2017 version 15.9 or higher.
>   * For .NET Core 2.1 apps, Visual Studio 2017 version 15.7 or higher.
>   * For .NET Core 1.x apps, Visual Studio 2017 version 15.0 or higher.<|MERGE_RESOLUTION|>--- conflicted
+++ resolved
@@ -54,15 +54,11 @@
     
 You can use any editor to develop .NET Core applications using the .NET Core SDK. Visual Studio 2019 provides an integrated development environment for .NET Core apps on Windows.
 
+<!-- markdownlint-disable MD025 -->
+
 # [.NET Core 3.0](#tab/netcore30)
 
-<<<<<<< HEAD
-<!-- markdownlint-disable MD025 -->
-
-# [.NET Core 2.x](#tab/netcore2x)
-=======
 To develop .NET Core apps in Visual Studio 2019 using the .NET Core 3.0 SDK, download and install [Visual Studio 2019 version 16.3 or higher](/visualstudio/install/install-visual-studio). Select and install the **.NET Core cross-platform development** workload (in the **Other Toolsets** section).
->>>>>>> f51ba39d
 
 # [.NET Core 2.x](#tab/netcore2x)
 
